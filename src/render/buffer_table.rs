--- conflicted
+++ resolved
@@ -200,11 +200,7 @@
     /// Get a safe buffer label for debug display.
     ///
     /// Falls back to an empty string if no label was specified.
-<<<<<<< HEAD
-    pub fn safe_label<'a>(&'a self) -> Cow<'a, str> {
-=======
     pub fn safe_label(&self) -> Cow<'_, str> {
->>>>>>> 687980ee
         self.label
             .as_ref()
             .map(|s| Cow::Borrowed(&s[..]))
