//! Firework
//!
//! This example demonstrate the use of the [`LinearDragModifier`] to slow down
//! particles over time. Combined with an HDR camera with Bloom, the example
//! renders a firework explosion.
//!
//! The firework effect is composed of several key elements:
//! - An HDR camera with [`BloomSettings`] to ensure the particles "glow".
//! - Use of a [`ColorOverLifetimeModifier`] with a [`Gradient`] made of colors
//!   outside the \[0:1\] range, to ensure bloom has an effect.
//! - [`SetVelocitySphereModifier`] with a reasonably large initial speed for
//!   particles, and [`LinearDragModifier`] to quickly slow them down. This is
//!   the core of the "explosion" effect.
//! - An [`AccelModifier`] to pull particles down once they slow down, for
//!   increased realism. This is a subtle effect, but of importance.
//!
//! The particles also have a trail. The trail particles are stitched together
//! to form an arc using [`EffectAsset::with_ribbons`].

use std::time::Duration;

use bevy::{
    core_pipeline::{bloom::BloomSettings, tonemapping::Tonemapping},
    prelude::*,
};
use bevy_hanabi::prelude::*;

mod utils;
use utils::*;

fn main() -> Result<(), Box<dyn std::error::Error>> {
    let app_exit = utils::make_test_app("firework")
        .add_systems(Startup, setup)
        .add_systems(Update, update)
        .run();
    app_exit.into_result()
}

/// Create the effect for the rocket itself, which spawns infrequently and
/// rapidly raises until it explodes (dies).
fn create_rocket_effect() -> EffectAsset {
    let writer = ExprWriter::new();

    // Always start from the same launch point
    let init_pos = SetPositionCircleModifier {
        center: writer.lit(Vec3::ZERO).expr(),
        axis: writer.lit(Vec3::Y).expr(),
        radius: writer.lit(30.).expr(),
        dimension: ShapeDimension::Volume,
    };

    // Give a bit of variation by randomizing the initial speed and direction
    let zero = writer.lit(0.);
    let y = writer.lit(140.).uniform(writer.lit(160.));
    let v = zero.clone().vec3(y, zero);
    let init_vel = SetAttributeModifier::new(Attribute::VELOCITY, v.expr());

    let age = writer.lit(0.).expr();
    let init_age = SetAttributeModifier::new(Attribute::AGE, age);

    // Give a bit of variation by randomizing the lifetime per particle
    let lifetime = writer.lit(0.8).uniform(writer.lit(1.2)).expr();
    let init_lifetime = SetAttributeModifier::new(Attribute::LIFETIME, lifetime);

    // Add constant downward acceleration to simulate gravity
    let accel = writer.lit(Vec3::Y * -16.).expr();
    let update_accel = AccelModifier::new(accel);

    // Add drag to make particles slow down as they ascend
    let drag = writer.lit(4.).expr();
    let update_drag = LinearDragModifier::new(drag);

    // As the rocket particle rises in the air, it leaves behind a trail of
    // sparkles. To achieve this, the particle emits spawn events for its child
    // effect.
    let update_spawn_trail = EmitSpawnEventModifier {
        condition: EventEmitCondition::Always,
        count: 5,
        // We use channel #0 for those sparkle trail events; see EffectParent
        child_index: 0,
    };

    // When the rocket particle dies, it "explodes" and spawns the actual firework
    // particles. To achieve this, when a rocket particle dies, it emits spawn
    // events for its child(ren) effects.
    let update_spawn_on_die = EmitSpawnEventModifier {
        condition: EventEmitCondition::OnDie,
        count: 100,
        // We use channel #1 for the explosion itself; see EffectParent
        child_index: 1,
    };

    EffectAsset::new(vec![32], Spawner::rate(1.0.into()), writer.finish())
        .with_name("rocket")
        .init(init_pos)
        .init(init_vel)
        .init(init_age)
        .init(init_lifetime)
        .update(update_drag)
        .update(update_accel)
        .update(update_spawn_trail)
        .update(update_spawn_on_die)
        .render(ColorOverLifetimeModifier {
            gradient: Gradient::constant(Vec4::ONE),
        })
        .render(SizeOverLifetimeModifier {
            gradient: Gradient::constant(Vec2::ONE * 0.1),
            screen_space_size: false,
        })
}

/// Create the effect for the sparkle trail coming out of the rocket as it
/// raises in the air.
fn create_sparkle_trail_effect() -> EffectAsset {
    let writer = ExprWriter::new();

    // Inherit the start position from the parent effect (the rocket particle)
    let init_pos = InheritAttributeModifier::new(Attribute::POSITION);

    // The velocity is random in any direction
    let vel = writer.rand(VectorType::VEC3F).normalized();
    let speed = writer.lit(1.).uniform(writer.lit(4.));
    let vel = (vel * speed).expr();
    let init_vel = SetAttributeModifier::new(Attribute::VELOCITY, vel);

    let age = writer.lit(0.).expr();
    let init_age = SetAttributeModifier::new(Attribute::AGE, age);

    // Give a bit of variation by randomizing the lifetime per particle
    let lifetime = writer.lit(0.2).uniform(writer.lit(0.4)).expr();
    let init_lifetime = SetAttributeModifier::new(Attribute::LIFETIME, lifetime);

<<<<<<< HEAD
    // Add constant downward acceleration to simulate gravity
    let accel = writer.lit(Vec3::Y * -16.).expr();
    let update_accel = AccelModifier::new(accel);

    // Add drag to make particles slow down as they ascend
    let drag = writer.lit(4.).expr();
    let update_drag = LinearDragModifier::new(drag);

    // The (CPU) spawner is unused
    let spawner = Spawner::default();

    let mut color_gradient = Gradient::new();
    color_gradient.add_key(0.0, Vec4::new(4.0, 4.0, 4.0, 1.0));
    color_gradient.add_key(0.8, Vec4::new(4.0, 4.0, 0.0, 1.0));
    color_gradient.add_key(1.0, Vec4::new(4.0, 0.0, 0.0, 0.0));

    EffectAsset::new(vec![1000], spawner, writer.finish())
        .with_name("sparkle_trail")
        .init(init_pos)
        .init(init_vel)
        .init(init_age)
        .init(init_lifetime)
        .update(update_drag)
        .update(update_accel)
        .render(ColorOverLifetimeModifier {
            gradient: color_gradient,
        })
        .render(SizeOverLifetimeModifier {
            gradient: Gradient::constant(Vec2::ONE * 0.02),
            screen_space_size: false,
        })
}

/// Create the effect for the trails coming out of the rocket explosion. They
/// spawn in burst each time a rocket particle dies (= "explodes").
fn create_trails_effect() -> EffectAsset {
    let writer = ExprWriter::new();

    // Inherit the start position from the parent effect (the rocket particle)
    let init_pos = InheritAttributeModifier::new(Attribute::POSITION);

    // The velocity is random in any direction
    let center = writer.attr(Attribute::POSITION).expr();
    let speed = writer.lit(300.).uniform(writer.lit(400.)).expr();
    let init_vel = SetVelocitySphereModifier { center, speed };

    let age = writer.lit(0.).expr();
    let init_age = SetAttributeModifier::new(Attribute::AGE, age);

    // Give a bit of variation by randomizing the lifetime per particle
    let lifetime = writer.lit(0.8).uniform(writer.lit(1.2)).expr();
    let init_lifetime = SetAttributeModifier::new(Attribute::LIFETIME, lifetime);

=======
>>>>>>> c8b616d5
    // Add constant downward acceleration to simulate gravity
    let accel = writer.lit(Vec3::Y * -16.).expr();
    let update_accel = AccelModifier::new(accel);

    // Add drag to make particles slow down as they ascend
    let drag = writer.lit(4.).expr();
    let update_drag = LinearDragModifier::new(drag);

    // The (CPU) spawner is unused
    let spawner = Spawner::default();

    let mut color_gradient = Gradient::new();
    color_gradient.add_key(0.0, Vec4::new(4.0, 4.0, 4.0, 1.0));
    color_gradient.add_key(0.1, Vec4::new(0.0, 4.0, 4.0, 1.0));
    color_gradient.add_key(0.6, Vec4::new(0.0, 0.0, 4.0, 1.0));
    color_gradient.add_key(1.0, Vec4::new(0.0, 0.0, 4.0, 0.0));

<<<<<<< HEAD
    EffectAsset::new(vec![10000], spawner, writer.finish())
        .with_name("trail")
        .init(init_pos)
        .init(init_vel)
        .init(init_age)
        .init(init_lifetime)
        .update(update_drag)
        .update(update_accel)
        .render(ColorOverLifetimeModifier {
            gradient: color_gradient,
        })
        .render(SizeOverLifetimeModifier {
            gradient: Gradient::constant(Vec2::ONE * 0.3),
=======
    // Clear the trail velocity so trail particles just stay in place as they fade
    // away
    let init_vel_trail =
        SetAttributeModifier::new(Attribute::VELOCITY, writer.lit(Vec3::ZERO).expr());

    let lead = ParticleGroupSet::single(0);
    let trail = ParticleGroupSet::single(1);

    let effect = EffectAsset::new(
        // 2k lead particles, with 32 trail particles each
        2048,
        Spawner::burst(2048.0.into(), 2.0.into()),
        writer.finish(),
    )
    // Tie together trail particles to make arcs. This way we don't need a lot of them, yet there's
    // a continuity between them.
    .with_ribbons(2048 * 32, 1.0 / 64.0, 0.2, 0)
    .with_name("firework")
    .init_groups(init_pos, lead)
    .init_groups(init_vel, lead)
    .init_groups(init_age, lead)
    .init_groups(init_lifetime, lead)
    .init_groups(init_vel_trail, trail)
    .update_groups(update_drag, lead)
    .update_groups(update_accel, lead)
    .render_groups(
        ColorOverLifetimeModifier {
            gradient: color_gradient1.clone(),
        },
        lead,
    )
    .render_groups(
        SizeOverLifetimeModifier {
            gradient: size_gradient1.clone(),
>>>>>>> c8b616d5
            screen_space_size: false,
        })
}

fn setup(mut commands: Commands, mut debug_settings: ResMut<DebugSettings>) {
    // Camera
    commands.spawn((
        Camera3dBundle {
            transform: Transform::from_translation(Vec3::new(0., 20., 50.)),
            camera: Camera {
                hdr: true,
                clear_color: Color::BLACK.into(),
                ..default()
            },
            tonemapping: Tonemapping::None,
            ..default()
        },
        BloomSettings {
            intensity: 0.2,
            ..default()
        },
<<<<<<< HEAD
    ));
=======
        trail,
    );
>>>>>>> c8b616d5

    debug_settings.start_capture_on_new_effect = true;
    //debug_settings.capture_duration = Duration::from_millis(5000);
    debug_settings.capture_frame_count = 3;
}

fn update(
    keyboard_input: Res<ButtonInput<KeyCode>>,
    commands: Commands,
    effects: ResMut<Assets<EffectAsset>>,
) {
    if keyboard_input.just_pressed(KeyCode::Space) {
        warn!("Spawning effect now!");
        create_effect(commands, effects);
    }
}

fn create_effect(mut commands: Commands, mut effects: ResMut<Assets<EffectAsset>>) {
    // Rocket
    let rocket_effect = effects.add(create_rocket_effect());
    let rocket_entity = commands
        .spawn((
            Name::new("rocket"),
            ParticleEffectBundle {
                effect: ParticleEffect::new(rocket_effect),
                transform: Transform::IDENTITY,
                ..Default::default()
            },
        ))
        .id();

    // Sparkle trail
    let sparkle_trail_effect = effects.add(create_sparkle_trail_effect());
    commands.spawn((
        Name::new("sparkle_trail"),
        ParticleEffectBundle {
            effect: ParticleEffect::new(sparkle_trail_effect),
            ..Default::default()
        },
        // Set the rocket effect as parent. This gives access to the rocket effect's particles,
        // which in turns allows inheriting their position (and other attributes if
        // needed).
        EffectParent::new(rocket_entity),
    ));

    // Trails
    let trails_effect = effects.add(create_trails_effect());
    commands.spawn((
        Name::new("trails"),
        ParticleEffectBundle {
            effect: ParticleEffect::new(trails_effect),
            ..Default::default()
        },
        // Set the rocket effect as parent. This gives access to the rocket effect's particles,
        // which in turns allows inheriting their position (and other attributes if needed).
        EffectParent::new(rocket_entity),
    ));
}<|MERGE_RESOLUTION|>--- conflicted
+++ resolved
@@ -130,7 +130,6 @@
     let lifetime = writer.lit(0.2).uniform(writer.lit(0.4)).expr();
     let init_lifetime = SetAttributeModifier::new(Attribute::LIFETIME, lifetime);
 
-<<<<<<< HEAD
     // Add constant downward acceleration to simulate gravity
     let accel = writer.lit(Vec3::Y * -16.).expr();
     let update_accel = AccelModifier::new(accel);
@@ -184,8 +183,6 @@
     let lifetime = writer.lit(0.8).uniform(writer.lit(1.2)).expr();
     let init_lifetime = SetAttributeModifier::new(Attribute::LIFETIME, lifetime);
 
-=======
->>>>>>> c8b616d5
     // Add constant downward acceleration to simulate gravity
     let accel = writer.lit(Vec3::Y * -16.).expr();
     let update_accel = AccelModifier::new(accel);
@@ -203,7 +200,6 @@
     color_gradient.add_key(0.6, Vec4::new(0.0, 0.0, 4.0, 1.0));
     color_gradient.add_key(1.0, Vec4::new(0.0, 0.0, 4.0, 0.0));
 
-<<<<<<< HEAD
     EffectAsset::new(vec![10000], spawner, writer.finish())
         .with_name("trail")
         .init(init_pos)
@@ -217,42 +213,6 @@
         })
         .render(SizeOverLifetimeModifier {
             gradient: Gradient::constant(Vec2::ONE * 0.3),
-=======
-    // Clear the trail velocity so trail particles just stay in place as they fade
-    // away
-    let init_vel_trail =
-        SetAttributeModifier::new(Attribute::VELOCITY, writer.lit(Vec3::ZERO).expr());
-
-    let lead = ParticleGroupSet::single(0);
-    let trail = ParticleGroupSet::single(1);
-
-    let effect = EffectAsset::new(
-        // 2k lead particles, with 32 trail particles each
-        2048,
-        Spawner::burst(2048.0.into(), 2.0.into()),
-        writer.finish(),
-    )
-    // Tie together trail particles to make arcs. This way we don't need a lot of them, yet there's
-    // a continuity between them.
-    .with_ribbons(2048 * 32, 1.0 / 64.0, 0.2, 0)
-    .with_name("firework")
-    .init_groups(init_pos, lead)
-    .init_groups(init_vel, lead)
-    .init_groups(init_age, lead)
-    .init_groups(init_lifetime, lead)
-    .init_groups(init_vel_trail, trail)
-    .update_groups(update_drag, lead)
-    .update_groups(update_accel, lead)
-    .render_groups(
-        ColorOverLifetimeModifier {
-            gradient: color_gradient1.clone(),
-        },
-        lead,
-    )
-    .render_groups(
-        SizeOverLifetimeModifier {
-            gradient: size_gradient1.clone(),
->>>>>>> c8b616d5
             screen_space_size: false,
         })
 }
@@ -274,12 +234,7 @@
             intensity: 0.2,
             ..default()
         },
-<<<<<<< HEAD
     ));
-=======
-        trail,
-    );
->>>>>>> c8b616d5
 
     debug_settings.start_capture_on_new_effect = true;
     //debug_settings.capture_duration = Duration::from_millis(5000);
